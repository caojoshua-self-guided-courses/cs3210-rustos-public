use crate::common::IO_BASE;
use core::time::Duration;

use volatile::prelude::*;
use volatile::{ReadVolatile, Volatile};

/// The base address for the ARM system timer registers.
const TIMER_REG_BASE: usize = IO_BASE + 0x3000;

#[repr(C)]
#[allow(non_snake_case)]
struct Registers {
    CS: Volatile<u32>,
    CLO: ReadVolatile<u32>,
    CHI: ReadVolatile<u32>,
    COMPARE: [Volatile<u32>; 4],
}

/// The Raspberry Pi ARM system timer.
pub struct Timer {
    registers: &'static mut Registers,
}

impl Timer {
    /// Returns a new instance of `Timer`.
    pub fn new() -> Timer {
        Timer {
            registers: unsafe { &mut *(TIMER_REG_BASE as *mut Registers) },
        }
    }

    /// Reads the system timer's counter and returns Duration.
    /// `CLO` and `CHI` together can represent the number of elapsed microseconds.
    pub fn read(&self) -> Duration {
        Duration::from_micros(self.registers.CLO.read() as u64 + ((self.registers.CHI.read() as u64) << 32))
    }

    /// Sets up a match in timer 1 to occur `t` duration from now. If
    /// interrupts for timer 1 are enabled and IRQs are unmasked, then a timer
    /// interrupt will be issued in `t` duration.
    pub fn tick_in(&mut self, t: Duration) {
        unimplemented!()
    }
}

/// Returns current time.
pub fn current_time() -> Duration {
    Timer::new().read()
}

/// Spins until `t` duration have passed.
pub fn spin_sleep(t: Duration) {
<<<<<<< HEAD
    let timer = Timer::new();
    let end = timer.read() + t;

    while timer.read() <= end {}
=======
    unimplemented!()
}

/// Sets up a match in timer 1 to occur `t` duration from now. If
/// interrupts for timer 1 are enabled and IRQs are unmasked, then a timer
/// interrupt will be issued in `t` duration.
pub fn tick_in(t: Duration) {
    unimplemented!()
>>>>>>> d166b03a
}<|MERGE_RESOLUTION|>--- conflicted
+++ resolved
@@ -50,13 +50,10 @@
 
 /// Spins until `t` duration have passed.
 pub fn spin_sleep(t: Duration) {
-<<<<<<< HEAD
     let timer = Timer::new();
     let end = timer.read() + t;
 
     while timer.read() <= end {}
-=======
-    unimplemented!()
 }
 
 /// Sets up a match in timer 1 to occur `t` duration from now. If
@@ -64,5 +61,4 @@
 /// interrupt will be issued in `t` duration.
 pub fn tick_in(t: Duration) {
     unimplemented!()
->>>>>>> d166b03a
 }